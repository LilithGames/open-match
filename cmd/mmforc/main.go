/*
Copyright 2018 Google LLC

Licensed under the Apache License, Version 2.0 (the "License");
you may not use this file except in compliance with the License.
You may obtain a copy of the License at

    http://www.apache.org/licenses/LICENSE-2.0

Unless required by applicable law or agreed to in writing, software
distributed under the License is distributed on an "AS IS" BASIS,
WITHOUT WARRANTIES OR CONDITIONS OF ANY KIND, either express or implied.
See the License for the specific language governing permissions and
limitations under the License.
*/

// Note: the example only works with the code within the same release/branch.
// This is based on the example from the official k8s golang client repository:
// k8s.io/client-go/examples/create-update-delete-deployment/
package main

import (
	"context"
	"encoding/json"
	"errors"
	"net"
	"net/http"
	"os"
	"strconv"
	"strings"
	"time"

	"github.com/GoogleCloudPlatform/open-match/config"
	"github.com/GoogleCloudPlatform/open-match/internal/logging"
	"github.com/GoogleCloudPlatform/open-match/internal/metrics"
	redisHelpers "github.com/GoogleCloudPlatform/open-match/internal/statestorage/redis"
	"github.com/tidwall/gjson"
	"go.opencensus.io/stats"
	"go.opencensus.io/tag"

	"github.com/gomodule/redigo/redis"
	log "github.com/sirupsen/logrus"
	"github.com/spf13/viper"
	batchv1 "k8s.io/api/batch/v1"
	apiv1 "k8s.io/api/core/v1"
	metav1 "k8s.io/apimachinery/pkg/apis/meta/v1"

	//"k8s.io/kubernetes/pkg/api"
	"k8s.io/client-go/kubernetes"
	"k8s.io/client-go/rest"

	// Uncomment the following line to load the gcp plugin (only required to authenticate against GKE clusters).
	_ "k8s.io/client-go/plugin/pkg/client/auth/gcp"
)

var (
	// Logrus structured logging setup
	mmforcLogFields = log.Fields{
		"app":       "openmatch",
		"component": "mmforc",
	}
	mmforcLog = log.WithFields(mmforcLogFields)

	// Default kubernetes namespace
	namespace = apiv1.NamespaceDefault

	// Viper config management setup
	cfg = viper.New()
	err = errors.New("")
)

func init() {
	// Add a hook to the logger to auto-count log lines for metrics output thru OpenCensus
	log.AddHook(metrics.NewHook(MmforcLogLines, KeySeverity))

	// Viper config management initialization
	cfg, err = config.Read()
	if err != nil {
		mmforcLog.WithFields(log.Fields{
			"error": err.Error(),
		}).Error("Unable to load config file")
	}

	// Configure open match logging defaults
	logging.ConfigureLogging(cfg)

	metaNamespace := os.Getenv("METADATA_NAMESPACE")
	if len(metaNamespace) != 0 {
		namespace = metaNamespace
	}

	// Configure OpenCensus exporter to Prometheus
	// metrics.ConfigureOpenCensusPrometheusExporter expects that every OpenCensus view you
	// want to register is in an array, so append any views you want from other
	// packages to a single array here.
	ocMmforcViews := DefaultMmforcViews // mmforc OpenCensus views.
	// Waiting on https://github.com/opencensus-integrations/redigo/pull/1
	// ocMmforcViews = append(ocMmforcViews, redis.ObservabilityMetricViews...) // redis OpenCensus views.
	mmforcLog.WithFields(log.Fields{"viewscount": len(ocMmforcViews)}).Info("Loaded OpenCensus views")
	metrics.ConfigureOpenCensusPrometheusExporter(cfg, ocMmforcViews)

}

func main() {
	pool := redisHelpers.ConnectionPool(cfg)
	redisConn := pool.Get()
	defer redisConn.Close()

	// Get k8s credentials so we can starts k8s Jobs
	mmforcLog.Info("Attempting to acquire k8s credentials")
	config, err := rest.InClusterConfig()
	if err != nil {
		panic(err)
	}
	clientset, err := kubernetes.NewForConfig(config)
	if err != nil {
		panic(err)
	}
	mmforcLog.Info("K8s credentials acquired")

	start := time.Now()
	checkProposals := true

	// main loop; kick off matchmaker functions for profiles in the profile
	// queue and an evaluator when proposals are in the proposals queue
	for {
		ctx, cancel := context.WithCancel(context.Background())
		_ = cancel

		// Get profiles and kick off a job for each
		mmforcLog.WithFields(log.Fields{
			"profileQueueName": cfg.GetString("queues.profiles.name"),
			"pullCount":        cfg.GetInt("queues.profiles.pullCount"),
			"query":            "SPOP",
			"component":        "statestorage",
		}).Debug("Retreiving match profiles")

		results, err := redis.Strings(redisConn.Do("SPOP",
			cfg.GetString("queues.profiles.name"), cfg.GetInt("queues.profiles.pullCount")))
		if err != nil {
			panic(err)
		}

		if len(results) > 0 {
			mmforcLog.WithFields(log.Fields{
				"numProfiles": len(results),
			}).Info("Starting MMF jobs...")

			for _, profile := range results {
				// Kick off the job asynchrnously
				go mmfunc(ctx, profile, cfg, clientset, pool)
				// Count the number of jobs running
				redisHelpers.Increment(context.Background(), pool, "concurrentMMFs")
			}
		} else {
			mmforcLog.WithFields(log.Fields{
				"profileQueueName": cfg.GetString("queues.profiles.name"),
			}).Info("Unable to retreive match profiles from statestorage - have you entered any?")
		}

		// Check to see if we should run the evaluator.
		// Get number of running MMFs
		r, err := redisHelpers.Retrieve(context.Background(), pool, "concurrentMMFs")

		if err != nil {
			if err.Error() == "redigo: nil returned" {
				// No MMFs have run since we last evaluated; reset timer and loop
				mmforcLog.Debug("Number of concurrentMMFs is nil")
				start = time.Now()
				time.Sleep(1000 * time.Millisecond)
			}
			continue
		}
		numRunning, err := strconv.Atoi(r)
		if err != nil {
			mmforcLog.WithFields(log.Fields{
				"error": err.Error(),
			}).Error("Issue retrieving number of currently running MMFs")
		}

		// We are ready to evaluate either when all MMFs are complete, or the
		// timeout is reached.
		//
		// Tuning how frequently the evaluator runs is a complex topic and
		// probably only of interest to users running large-scale production
		// workloads with many concurrently running matchmaking functions,
		// which have some overlap in the matchmaking player pools. Suffice to
		// say that under load, this switch should almost always trigger the
		// timeout interval code path.  The concurrentMMFs check to see how
		// many are still running is meant as a deadman's switch to prevent
		// waiting to run the evaluator when all your MMFs are already
		// finished.
		switch {
		case time.Since(start).Seconds() >= float64(cfg.GetInt("evaluator.interval")):
			mmforcLog.WithFields(log.Fields{
				"interval": cfg.GetInt("evaluator.interval"),
			}).Info("Maximum evaluator interval exceeded")
			checkProposals = true

			// Opencensus tagging
			ctx, _ = tag.New(ctx, tag.Insert(KeyEvalReason, "interval_exceeded"))
		case numRunning <= 0:
			mmforcLog.Info("All MMFs complete")
			checkProposals = true
			numRunning = 0
			ctx, _ = tag.New(ctx, tag.Insert(KeyEvalReason, "mmfs_completed"))
		}

		if checkProposals {
			// Make sure there are proposals in the queue. No need to run the
			// evaluator if there are none.
			checkProposals = false
			mmforcLog.Info("Checking statestorage for match object proposals")
			results, err := redisHelpers.Count(context.Background(), pool, cfg.GetString("queues.proposals.name"))
			switch {
			case err != nil:
				mmforcLog.WithFields(log.Fields{
					"error": err.Error(),
				}).Error("Couldn't retrieve the length of the proposal queue from statestorage!")
			case results == 0:
				mmforcLog.WithFields(log.Fields{}).Warn("No proposals in the queue!")
			default:
				mmforcLog.WithFields(log.Fields{
					"numProposals": results,
				}).Info("Proposals available, evaluating!")
				go evaluator(ctx, cfg, clientset)
			}
			err = redisHelpers.Delete(context.Background(), pool, "concurrentMMFs")
			if err != nil {
				mmforcLog.WithFields(log.Fields{
					"error": err.Error(),
				}).Error("Error deleting concurrent MMF counter!")
			}
			start = time.Now()
		}

		// TODO: Make this tunable via config.
		// A sleep here is not critical but just a useful safety valve in case
		// things are broken, to keep the main loop from going all-out and spamming the log.
		mainSleep := 1000
		mmforcLog.WithFields(log.Fields{
			"ms": mainSleep,
		}).Info("Sleeping...")
		time.Sleep(time.Duration(mainSleep) * time.Millisecond)
	} // End main for loop
}

// mmfunc generates a k8s job that runs the specified mmf container image.
// resultsID is the redis key that the Backend API is monitoring for results; we can 'short circuit' and write errors directly to this key if we can't run the MMF for some reason.
func mmfunc(ctx context.Context, resultsID string, cfg *viper.Viper, clientset *kubernetes.Clientset, pool *redis.Pool) {

	// Generate the various keys/names, some of which must be populated to the k8s job.
	imageName := cfg.GetString("defaultImages.mmf.name") + ":" + cfg.GetString("defaultImages.mmf.tag")
	jobType := "mmf"
	ids := strings.Split(resultsID, ".") // comes in as dot-concatinated moID and profID.
	moID := ids[0]
	profID := ids[1]
	timestamp := strconv.Itoa(int(time.Now().Unix()))
	jobName := timestamp + "." + moID + "." + profID + "." + jobType
	propID := "proposal." + timestamp + "." + moID + "." + profID

	// Extra fields for structured logging
	lf := log.Fields{"jobName": jobName}
	if cfg.GetBool("debug") { // Log a lot more info.
		lf = log.Fields{
			"jobType":             jobType,
			"backendMatchObject":  moID,
			"profile":             profID,
			"jobTimestamp":        timestamp,
			"jobName":             jobName,
			"profileImageJSONKey": cfg.GetString("jsonkeys.mmfImage"),
		}
	}
	mmfuncLog := mmforcLog.WithFields(lf)

	// Read the full profile from redis and access any keys that are important to deciding how MMFs are run.
	// TODO: convert this to using redispb and directly access the protobuf message instead of retrieving as a map?
	profile, err := redisHelpers.RetrieveAll(ctx, pool, profID)
	if err != nil {
		// Log failure to read this profile and return - won't run an MMF for an unreadable profile.
		mmfuncLog.WithFields(log.Fields{"error": err.Error()}).Error("Failure retreiving profile from statestorage")
		return
	}

	// Got profile from state storage, make sure it is valid
	if !gjson.Valid(profile["properties"]) {
		mmforcLog.WithFields(log.Fields{
			"jobName": jobName,
		}).Warn("Profile JSON was invalid")
		return
	}

	// Determine what kind of job orchestration the profile requires
	profileHostName := gjson.Get(profile["properties"], cfg.GetString("jsonkeys.mmfHostName"))
	profileImage := gjson.Get(profile["properties"], cfg.GetString("jsonkeys.mmfImage"))

	// If a hostname was provided, try making a restful POST to the existing endpoint
	if profileHostName.Exists() && len(profileHostName.String()) > 0 {
		port := "80"
		profilePort := gjson.Get(profile["properties"], cfg.GetString("jsonkeys.mmfPort"))
		if profilePort.Exists() {
			port = profilePort.String()
		} else {
			mmfuncLog.Debug("No port specified in configured properties json key, using default port instead")
		}

		mmforcLog.WithFields(log.Fields{
			"jobName":  jobName,
			"hostName": profileHostName,
			"port":     port,
		}).Debug("Profile specifies a host name for running the match function as a POST rest service call")

		// Make a rest service call
		err = callRestFunction(profileHostName.String(), port, jobName, profID, moID, propID, resultsID, timestamp)

	} else {
		// Otherwise, if a profile image is available, use a k8s job
		if profileImage.Exists() && len(profileImage.String()) > 0 {
			imageName = profileImage.String()
		} else {
			mmfuncLog.Warn("Failed to read image name from profile at configured json key, using default image instead")
		}

<<<<<<< HEAD
	// Kick off k8s job
	envvars := []apiv1.EnvVar{
		{Name: "MMF_PROFILE_ID", Value: profID},
		{Name: "MMF_PROPOSAL_ID", Value: propID},
		{Name: "MMF_REQUEST_ID", Value: moID},
		{Name: "MMF_ERROR_ID", Value: resultsID},
		{Name: "MMF_TIMESTAMP", Value: timestamp},
		// Deprecated: 0.1.0 compatibility config vars.
		{Name: "DEBUG", Value: cfg.GetString("debug")},
		{Name: "JSONKEYS_ROSTERS", Value: cfg.GetString("jsonkeys.rosters")},
		{Name: "JSONKEYS_MMFIMAGE", Value: cfg.GetString("jsonkeys.mmfImage")},
		{Name: "JSONKEYS_POOLS", Value: cfg.GetString("jsonkeys.pools")},
=======
		mmfuncLog = mmfuncLog.WithFields(log.Fields{"containerImage": imageName})
		mmfuncLog.Info("Attempting to create mmf k8s job")

		// Kick off k8s job
		envvars := []apiv1.EnvVar{
			{Name: "MMF_PROFILE_ID", Value: profID},
			{Name: "MMF_PROPOSAL_ID", Value: propID},
			{Name: "MMF_REQUEST_ID", Value: moID},
			{Name: "MMF_ERROR_ID", Value: resultsID},
			{Name: "MMF_TIMESTAMP", Value: timestamp},
		}
		err = submitJob(clientset, jobType, jobName, imageName, envvars)
>>>>>>> f3f1f360
	}

	if err != nil {
		// Record failure & log
		stats.Record(ctx, mmforcMmfFailures.M(1))
		mmfuncLog.WithFields(log.Fields{"error": err.Error()}).Error("MMF submission failure!")
	} else {
		// Record Success
		stats.Record(ctx, mmforcMmfs.M(1))
	}
}

// callRestFunction will lookup the provided hostname on the network, then execute a POST to the http /api/function endpoint hosted there
// This method uses a non-optimized, synchronous, on-demand creation of the http client
// Historically, this is a prototype for enabling knative match functions which temporarily requires http/1.1 communication
func callRestFunction(hostName string, strPort string, jobName string, profID string, moID string, propID string, resultsID string, timestamp string) error {
	// TODO: Better define this service contract in an official capacity
	type Profile struct {
		JobName   string
		ProfId    string
		MoId      string
		PropId    string
		ResultsId string
		Timestamp string
	}

	profile := &Profile{
		JobName:   jobName,
		ProfId:    profID,
		MoId:      moID,
		PropId:    propID,
		ResultsId: resultsID,
		Timestamp: timestamp,
	}
	b, err := json.Marshal(profile)
	if err != nil {
		mmforcLog.WithFields(log.Fields{
			"error": err.Error(),
		}).Error("Unable to marshal the profile into json for the MMF rest job call")
		return err
	}
	body := strings.NewReader(string(b))

	// TODO: This is designed to include service discovery from within this network (kubernetes or internal dns)
	// How this is constructed and discovered should be more configurable by the external scheduling mechanism
	host, err := net.LookupHost(hostName)
	if err != nil {
		return err
	}

	// TODO: Re-use a pool'd cache of host-specific http clients to save on creation cost every cycle
	// TODO: Make the endpoint itself configurable to the specific request being produced by the external scheduling mechanism
	// TODO: Configurable timeout and canceling (in-step with the evalutor cycling)
	resp, err := http.Post("http://"+host[0]+":"+strPort+"/api/function", "application/json", body)
	if err != nil {
		// Don't panic, the process is fine, the match function is just erroring
		mmforcLog.WithFields(log.Fields{
			"error": err.Error(),
		}).Error("MMF rest job call failure!")
		return err
	}

	if resp.StatusCode < 200 || resp.StatusCode >= 300 {
		// The function returned an erroring
		mmforcLog.WithFields(log.Fields{
			"status":     resp.StatusCode,
			"host":       resp.Request.Host,
			"requestURI": resp.Request.RequestURI,
		}).Error("MMF rest job call failure!")
	}

	return nil
}

// evaluator generates a k8s job that runs the specified evaluator container image.
func evaluator(ctx context.Context, cfg *viper.Viper, clientset *kubernetes.Clientset) {

	imageName := cfg.GetString("defaultImages.evaluator.name") + ":" + cfg.GetString("defaultImages.evaluator.tag")
	// Generate the job name
	timestamp := strconv.Itoa(int(time.Now().Unix()))
	jobType := "evaluator"
	jobName := timestamp + "." + jobType

	mmforcLog.WithFields(log.Fields{
		"jobName":        jobName,
		"containerImage": imageName,
	}).Info("Attempting to create evaluator k8s job")

	// Kick off k8s job
	envvars := []apiv1.EnvVar{{Name: "MMF_TIMESTAMP", Value: timestamp}}
	err = submitJob(clientset, jobType, jobName, imageName, envvars)
	if err != nil {
		// Record failure & log
		stats.Record(ctx, mmforcEvalFailures.M(1))
		mmforcLog.WithFields(log.Fields{
			"error":          err.Error(),
			"jobName":        jobName,
			"containerImage": imageName,
		}).Error("Evaluator job submission failure!")
	} else {
		// Record success
		stats.Record(ctx, mmforcEvals.M(1))
	}
}

// submitJob submits a job to kubernetes
func submitJob(clientset *kubernetes.Clientset, jobType string, jobName string, imageName string, envvars []apiv1.EnvVar) error {

	// DEPRECATED: will be removed in a future vrsion.  Please switch to using the 'MMF_*' environment variables.
	v := strings.Split(jobName, ".")
	envvars = append(envvars, apiv1.EnvVar{Name: "PROFILE", Value: strings.Join(v[:len(v)-1], ".")})

	job := &batchv1.Job{
		ObjectMeta: metav1.ObjectMeta{
			Name: jobName,
		},
		Spec: batchv1.JobSpec{
			Completions: int32Ptr(1),
			Template: apiv1.PodTemplateSpec{
				ObjectMeta: metav1.ObjectMeta{
					Labels: map[string]string{
						"app": jobType,
					},
					Annotations: map[string]string{
						// Unused; here as an example.
						// Later we can put things more complicated than
						// env vars here and read them using k8s downward API
						// volumes
						"profile": jobName,
					},
				},
				Spec: apiv1.PodSpec{
					RestartPolicy: "Never",
					Containers: []apiv1.Container{
						{
							Name:            jobType,
							Image:           imageName,
							ImagePullPolicy: "Always",
							Env:             envvars,
						},
					},
				},
			},
		},
	}

	// Submit kubernetes job
	jobsClient := clientset.BatchV1().Jobs(namespace)
	result, err := jobsClient.Create(job)
	if err != nil {
		// TODO: replace queued profiles if things go south
		mmforcLog.WithFields(log.Fields{
			"error": err.Error(),
		}).Error("Couldn't create k8s job!")
	}

	mmforcLog.WithFields(log.Fields{
		"jobName": result.GetObjectMeta().GetName(),
	}).Info("Created job.")

	return err
}

// readability functions used by generateJobSpec
func int32Ptr(i int32) *int32 { return &i }
func strPtr(i string) *string { return &i }<|MERGE_RESOLUTION|>--- conflicted
+++ resolved
@@ -321,20 +321,6 @@
 			mmfuncLog.Warn("Failed to read image name from profile at configured json key, using default image instead")
 		}
 
-<<<<<<< HEAD
-	// Kick off k8s job
-	envvars := []apiv1.EnvVar{
-		{Name: "MMF_PROFILE_ID", Value: profID},
-		{Name: "MMF_PROPOSAL_ID", Value: propID},
-		{Name: "MMF_REQUEST_ID", Value: moID},
-		{Name: "MMF_ERROR_ID", Value: resultsID},
-		{Name: "MMF_TIMESTAMP", Value: timestamp},
-		// Deprecated: 0.1.0 compatibility config vars.
-		{Name: "DEBUG", Value: cfg.GetString("debug")},
-		{Name: "JSONKEYS_ROSTERS", Value: cfg.GetString("jsonkeys.rosters")},
-		{Name: "JSONKEYS_MMFIMAGE", Value: cfg.GetString("jsonkeys.mmfImage")},
-		{Name: "JSONKEYS_POOLS", Value: cfg.GetString("jsonkeys.pools")},
-=======
 		mmfuncLog = mmfuncLog.WithFields(log.Fields{"containerImage": imageName})
 		mmfuncLog.Info("Attempting to create mmf k8s job")
 
@@ -345,9 +331,13 @@
 			{Name: "MMF_REQUEST_ID", Value: moID},
 			{Name: "MMF_ERROR_ID", Value: resultsID},
 			{Name: "MMF_TIMESTAMP", Value: timestamp},
+			// Deprecated: 0.1.0 compatibility config vars.
+			{Name: "DEBUG", Value: cfg.GetString("debug")},
+			{Name: "JSONKEYS_ROSTERS", Value: cfg.GetString("jsonkeys.rosters")},
+			{Name: "JSONKEYS_MMFIMAGE", Value: cfg.GetString("jsonkeys.mmfImage")},
+			{Name: "JSONKEYS_POOLS", Value: cfg.GetString("jsonkeys.pools")},
 		}
 		err = submitJob(clientset, jobType, jobName, imageName, envvars)
->>>>>>> f3f1f360
 	}
 
 	if err != nil {
